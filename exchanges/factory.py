--- conflicted
+++ resolved
@@ -4,31 +4,17 @@
 
 from typing import Dict, Any, Type
 from .base import BaseExchangeClient
-<<<<<<< HEAD
-from .edgex import EdgeXClient
-from .backpack import BackpackClient
-from .paradex import ParadexClient
-from .grvt import GrvtClient
-=======
->>>>>>> d6085c4a
 
 
 class ExchangeFactory:
     """Factory class for creating exchange clients."""
 
     _registered_exchanges = {
-<<<<<<< HEAD
-        'edgex': EdgeXClient,
-        'backpack': BackpackClient,
-        'paradex': ParadexClient,
-        'grvt': GrvtClient,
-=======
         'edgex': 'exchanges.edgex.EdgeXClient',
         'backpack': 'exchanges.backpack.BackpackClient',
         'paradex': 'exchanges.paradex.ParadexClient',
         'aster': 'exchanges.aster.AsterClient',
         'lighter': 'exchanges.lighter.LighterClient',
->>>>>>> d6085c4a
     }
 
     @classmethod
